import os
import posixpath
import re

import matplotlib.pyplot as plt
import numpy as np
import pytest

import audeer
<<<<<<< HEAD
import audformat
=======
>>>>>>> 6d050fd8
import audiofile
import audplot

import audbcards
from audbcards.core.dataset import create_datasets_page
from audbcards.core.utils import set_plot_margins


BUILD = audeer.path('..', 'build', 'html')


def test_datacard_example(db, cache):
<<<<<<< HEAD

=======
    r"""Test Datacard.example.

    It checks that the desired audio file
    is selected as example.

    """
>>>>>>> 6d050fd8
    dataset = audbcards.Dataset(pytest.NAME, pytest.VERSION, cache)
    datacard = audbcards.Datacard(dataset)

    # Relative path to audio file from database
    # as written in the dependencies table,
    # for example data/file.wav
    durations = [d.total_seconds() for d in db.files_duration(db.files)]
    median_duration = np.median([d for d in durations if 0.5 < d < 300])
    expected_example_index = min(
        range(len(durations)),
        key=lambda n: abs(durations[n] - median_duration)
    )
    expected_example = audeer.path(
        db.files[expected_example_index]
    ).replace(os.sep, posixpath.sep)
    expected_example = '/'.join(expected_example.split('/')[-2:])
    assert datacard.example == expected_example


def test_datacard_lines_similar(db, default_template, cache):
    """Create datacard using jinja2 via Dataset and Datacard.

    The assertions for exact identity are currently too strict.
    Therefore this uses text similarities as obtained from
    the difflib builtins. These are based on

    - average (or rather median and mean) similarities per line
    - percentage of lines differing between original and rendered

    """
    dataset = audbcards.Dataset(pytest.NAME, pytest.VERSION, cache)
    dc = audbcards.Datacard(dataset)
    content = dc._render_template()
    content = content.rstrip()

    # Remove lines that depend on author/local machine
    for pattern in [
            re.compile('^published.*$', flags=(re.MULTILINE)),
            re.compile('^repository.*$', flags=(re.MULTILINE)),
    ]:
        content = re.sub(pattern, '', content)
        default_template = re.sub(pattern, '', default_template)

    assert content == default_template


def test_datacard_player(db, cache):
<<<<<<< HEAD

    dataset = audbcards.Dataset(pytest.NAME, pytest.VERSION, cache)
    datacard = audbcards.Datacard(dataset)

    player_str = datacard.player(datacard.example)

    # Check if file has been copied under the build folder
    dst_dir = f'{BUILD}/datasets/{db.name}'
    assert os.path.exists(os.path.join(dst_dir, datacard.example))

    # Expected waveform plot
    signal, sampling_rate = audiofile.read(
        os.path.join(dst_dir, datacard.example),
        always_2d=True,
    )
    plt.figure(figsize=[3, .5])
    ax = plt.subplot(111)
    audplot.waveform(signal[0, :], ax=ax)
    set_plot_margins()
    outfile = f'{os.path.join(cache, db.name)}.png'
    plt.savefig(outfile)
    plt.close()
    expected_waveform = open(outfile, 'rb').read()
    # Check if generated images are exactly the same (pixel-wise)
    waveform = open(f'{db.name}.png', 'rb').read()
    assert waveform == expected_waveform

    # Append audio to the expected player_str
    expected_player_str = (
        f'.. image:: ../{db.name}.png\n'
        '\n'
        '.. raw:: html\n'
        '\n'
        f'    <p><audio controls src="{db.name}/{datacard.example}">'
        f'</audio></p>'
    )
    # Check if the generated player_str and the expected matches
    assert expected_player_str == player_str


def test_create_datasets_page(db):
=======
    r"""Test the Datacard.player.
>>>>>>> 6d050fd8

    It checks if the desired waveplot PNG file is created,
    the example audio file is copied to the build folder,
    and the expected RST string
    to include the player is returned.

    """
    dataset = audbcards.Dataset(pytest.NAME, pytest.VERSION, cache)
    datacard = audbcards.Datacard(dataset)

    player_str = datacard.player(datacard.example)

    # Check if file has been copied under the build folder
    dst_dir = f'{BUILD}/datasets/{db.name}'
    assert os.path.exists(os.path.join(dst_dir, datacard.example))

    # Expected waveform plot
    signal, sampling_rate = audiofile.read(
        os.path.join(dst_dir, datacard.example),
        always_2d=True,
    )
    plt.figure(figsize=[3, .5])
    ax = plt.subplot(111)
    audplot.waveform(signal[0, :], ax=ax)
    set_plot_margins()
    outfile = f'{os.path.join(cache, db.name)}.png'
    plt.savefig(outfile)
    plt.close()
    expected_waveform = open(outfile, 'rb').read()
    # Check if generated images are exactly the same (pixel-wise)
    waveform = open(f'{db.name}.png', 'rb').read()
    assert waveform == expected_waveform

    # Append audio to the expected player_str
    expected_player_str = (
        f'.. image:: ../{db.name}.png\n'
        '\n'
        '.. raw:: html\n'
        '\n'
        f'    <p><audio controls src="{db.name}/{datacard.example}">'
        f'</audio></p>'
    )
    # Check if the generated player_str and the expected matches
    assert expected_player_str == player_str


def test_create_datasets_page(db):
    r"""Test the creation of an RST file with an datasets overview table."""
    datasets = [audbcards.Dataset(pytest.NAME, pytest.VERSION)] * 4
    create_datasets_page(datasets, ofbase="datasets_page")


def test_dataset_with_no_schemes(cache, tmpdir, db):
    """When no schemes exist, schemes_table becomes [[]]."""
    version = db.meta["audb"]["version"]
    dataset = audbcards.core.dataset.Dataset(db.name, version)
    dataset.header.schemes = audformat.core.common.HeaderDict()
    assert dataset.schemes_table == [[]]<|MERGE_RESOLUTION|>--- conflicted
+++ resolved
@@ -7,10 +7,7 @@
 import pytest
 
 import audeer
-<<<<<<< HEAD
 import audformat
-=======
->>>>>>> 6d050fd8
 import audiofile
 import audplot
 
@@ -23,16 +20,12 @@
 
 
 def test_datacard_example(db, cache):
-<<<<<<< HEAD
-
-=======
     r"""Test Datacard.example.
 
     It checks that the desired audio file
     is selected as example.
 
     """
->>>>>>> 6d050fd8
     dataset = audbcards.Dataset(pytest.NAME, pytest.VERSION, cache)
     datacard = audbcards.Datacard(dataset)
 
@@ -80,51 +73,7 @@
 
 
 def test_datacard_player(db, cache):
-<<<<<<< HEAD
-
-    dataset = audbcards.Dataset(pytest.NAME, pytest.VERSION, cache)
-    datacard = audbcards.Datacard(dataset)
-
-    player_str = datacard.player(datacard.example)
-
-    # Check if file has been copied under the build folder
-    dst_dir = f'{BUILD}/datasets/{db.name}'
-    assert os.path.exists(os.path.join(dst_dir, datacard.example))
-
-    # Expected waveform plot
-    signal, sampling_rate = audiofile.read(
-        os.path.join(dst_dir, datacard.example),
-        always_2d=True,
-    )
-    plt.figure(figsize=[3, .5])
-    ax = plt.subplot(111)
-    audplot.waveform(signal[0, :], ax=ax)
-    set_plot_margins()
-    outfile = f'{os.path.join(cache, db.name)}.png'
-    plt.savefig(outfile)
-    plt.close()
-    expected_waveform = open(outfile, 'rb').read()
-    # Check if generated images are exactly the same (pixel-wise)
-    waveform = open(f'{db.name}.png', 'rb').read()
-    assert waveform == expected_waveform
-
-    # Append audio to the expected player_str
-    expected_player_str = (
-        f'.. image:: ../{db.name}.png\n'
-        '\n'
-        '.. raw:: html\n'
-        '\n'
-        f'    <p><audio controls src="{db.name}/{datacard.example}">'
-        f'</audio></p>'
-    )
-    # Check if the generated player_str and the expected matches
-    assert expected_player_str == player_str
-
-
-def test_create_datasets_page(db):
-=======
     r"""Test the Datacard.player.
->>>>>>> 6d050fd8
 
     It checks if the desired waveplot PNG file is created,
     the example audio file is copied to the build folder,
